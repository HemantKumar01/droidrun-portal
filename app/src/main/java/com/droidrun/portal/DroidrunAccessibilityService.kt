package com.droidrun.portal

import android.accessibilityservice.AccessibilityService
import android.accessibilityservice.AccessibilityServiceInfo
import android.graphics.Rect
import android.util.Log
import android.view.Display
import android.view.WindowManager
import android.view.accessibility.AccessibilityEvent
import android.view.accessibility.AccessibilityNodeInfo
import android.view.accessibility.AccessibilityWindowInfo
import com.droidrun.portal.model.ElementNode
import com.droidrun.portal.model.PhoneState
import android.os.Handler
import android.os.Looper
import java.util.concurrent.atomic.AtomicBoolean
import android.graphics.Bitmap
import android.util.Base64
import java.io.ByteArrayOutputStream
import java.util.concurrent.CompletableFuture

class DroidrunAccessibilityService : AccessibilityService(), ConfigManager.ConfigChangeListener {

    companion object {
        private const val TAG = "DroidrunA11yService"
        private var instance: DroidrunAccessibilityService? = null
        private const val MIN_ELEMENT_SIZE = 5

        // Periodic update constants
        private const val REFRESH_INTERVAL_MS = 250L // Update every 250ms
        private const val MIN_FRAME_TIME_MS = 16L // Minimum time between frames (roughly 60 FPS)

        fun getInstance(): DroidrunAccessibilityService? = instance
    }

    private lateinit var overlayManager: OverlayManager
    private val screenBounds = Rect()
    private lateinit var configManager: ConfigManager
    private val mainHandler = Handler(Looper.getMainLooper())
    private var socketServer: SocketServer? = null
    
    // Periodic update state
    private var isInitialized = false
    private val isProcessing = AtomicBoolean(false)
    private var lastUpdateTime = 0L
    private var currentPackageName: String = ""
    private val visibleElements = mutableListOf<ElementNode>()

    override fun onCreate() {
        super.onCreate()
        overlayManager = OverlayManager(this)
        val windowManager = getSystemService(WINDOW_SERVICE) as WindowManager
        val windowMetrics = windowManager.currentWindowMetrics
        val bounds = windowMetrics.bounds
        screenBounds.set(0, 0, bounds.width(), bounds.height())
        
        // Initialize ConfigManager
        configManager = ConfigManager.getInstance(this)
        configManager.addListener(this)
        
        // Initialize SocketServer
        socketServer = SocketServer(this)
        
        isInitialized = true
    }

    override fun onServiceConnected() {
        super.onServiceConnected()
        overlayManager.showOverlay()
        instance = this

        serviceInfo = AccessibilityServiceInfo().apply {
            eventTypes = AccessibilityEvent.TYPES_ALL_MASK

            packageNames = null

            feedbackType = AccessibilityServiceInfo.FEEDBACK_GENERIC

            // Set flags for better access
            flags = AccessibilityServiceInfo.FLAG_REPORT_VIEW_IDS or
                    AccessibilityServiceInfo.FLAG_RETRIEVE_INTERACTIVE_WINDOWS or
                    AccessibilityServiceInfo.FLAG_REQUEST_TOUCH_EXPLORATION_MODE

            // Enable screenshot capability (API 34+)
            if (android.os.Build.VERSION.SDK_INT >= android.os.Build.VERSION_CODES.UPSIDE_DOWN_CAKE) {
                flags = flags or AccessibilityServiceInfo.FLAG_REQUEST_2_FINGER_PASSTHROUGH
            }
        }

        applyConfiguration()

        startPeriodicUpdates()
        
        startSocketServerIfEnabled()

        Log.d(TAG, "Accessibility service connected and configured")
    }

    override fun onAccessibilityEvent(event: AccessibilityEvent?) {
        val eventPackage = event?.packageName?.toString() ?: ""
        
        // Detect package changes
        if (eventPackage.isNotEmpty() && eventPackage != currentPackageName && currentPackageName.isNotEmpty()) {
            resetOverlayState()
        }
        
        if (eventPackage.isNotEmpty()) {
            currentPackageName = eventPackage
        }
        
        // Trigger update on relevant events
        when (event?.eventType) {
            AccessibilityEvent.TYPE_WINDOW_STATE_CHANGED,
            AccessibilityEvent.TYPE_WINDOW_CONTENT_CHANGED,
            AccessibilityEvent.TYPE_VIEW_SCROLLED -> {
                overlayManager.clearElements()
            }
        }
    }

    // Periodic update runnable
    private val updateRunnable = object : Runnable {
        override fun run() {
            if (isInitialized && configManager.overlayVisible) {
                val currentTime = System.currentTimeMillis()
                val timeSinceLastUpdate = currentTime - lastUpdateTime
                
                if (timeSinceLastUpdate >= MIN_FRAME_TIME_MS) {
                    refreshVisibleElements()
                    lastUpdateTime = currentTime
                }
            }
            mainHandler.postDelayed(this, REFRESH_INTERVAL_MS)
        }
    }

    private fun startPeriodicUpdates() {
        lastUpdateTime = System.currentTimeMillis()
        mainHandler.postDelayed(updateRunnable, REFRESH_INTERVAL_MS)
        Log.d(TAG, "Started periodic updates")
    }
    
    private fun stopPeriodicUpdates() {
        mainHandler.removeCallbacks(updateRunnable)
        Log.d(TAG, "Stopped periodic updates")
    }

    private fun refreshVisibleElements() {
        if (!isProcessing.compareAndSet(false, true)) {
            return // Already processing
        }
        
        try {
            if (currentPackageName.isEmpty()) {
                overlayManager.clearElements()
                overlayManager.refreshOverlay()
                return
            }
            
            // Clear previous elements
            clearElementList()
            
            // Get fresh elements
            val elements = getVisibleElementsInternal()
            
            // Update overlay if visible
            if (configManager.overlayVisible && elements.isNotEmpty()) {
                overlayManager.clearElements()
                
                elements.forEach { rootElement ->
                    addElementAndChildrenToOverlay(rootElement, 0)
                }
                
                overlayManager.refreshOverlay()
            }
            
        } catch (e: Exception) {
            Log.e(TAG, "Error refreshing visible elements: ${e.message}", e)
        } finally {
            isProcessing.set(false)
        }
    }

    private fun applyAutoOffset() {
        val autoOffset = overlayManager.calculateAutoOffset()
        configManager.overlayOffset = autoOffset
        overlayManager.setPositionOffsetY(autoOffset)
    }

    private fun resetOverlayState() {
        try {
            overlayManager.clearElements()
            overlayManager.refreshOverlay()
            clearElementList()
            Log.d(TAG, "Reset overlay state for package change")
        } catch (e: Exception) {
            Log.e(TAG, "Error resetting overlay state: ${e.message}", e)
        }
    }

    private fun clearElementList() {
        for (element in visibleElements) {
            try {
                element.nodeInfo.recycle()
            } catch (e: Exception) {
                Log.e(TAG, "Error recycling node: ${e.message}")
            }
        }
        visibleElements.clear()
    }

    private fun applyConfiguration() {
        mainHandler.post {
            try {
                val config = configManager.getCurrentConfiguration()
                if (config.overlayVisible) {
                    overlayManager.showOverlay()
                } else {
                    overlayManager.hideOverlay()
                }

<<<<<<< HEAD
                // Apply offset: auto or manual
                val offsetToApply = if (config.autoOffsetEnabled) {
                    // Only calculate auto offset if it hasn't been calculated before
                    if (!config.autoOffsetCalculated) {
                        val autoOffset = overlayManager.calculateAutoOffset()
                        // Save the calculated auto offset back to ConfigManager
                        // so MainActivity can read the correct value
                        configManager.overlayOffset = autoOffset
                        // Mark that auto offset has been calculated
                        configManager.autoOffsetCalculated = true
                        Log.d(TAG, "Auto offset calculated for the first time: $autoOffset")
                        autoOffset
                    } else {
                        // Use the previously calculated/saved offset
                        val savedOffset = config.overlayOffset
                        Log.d(TAG, "Using previously calculated auto offset: $savedOffset")
                        savedOffset
                    }
                } else {
                    config.overlayOffset
                }
                
                overlayManager.setPositionOffsetY(offsetToApply)
=======
                if (config.autoOffsetEnabled) applyAutoOffset()
                else overlayManager.setPositionOffsetY(config.overlayOffset)

>>>>>>> 0ee975ea
            } catch (e: Exception) {
                Log.e(TAG, "Error applying configuration: ${e.message}", e)
            }
        }
    }

    // Public methods for MainActivity to call directly
    fun setOverlayVisible(visible: Boolean): Boolean {
        return try {
            configManager.overlayVisible = visible
            
            mainHandler.post {
                if (visible) {
                    overlayManager.showOverlay()
                    // Trigger immediate refresh when showing overlay
                    refreshVisibleElements()
                } else {
                    overlayManager.hideOverlay()
                }
            }
            
            Log.d(TAG, "Overlay visibility set to: $visible")
            true
        } catch (e: Exception) {
            Log.e(TAG, "Error setting overlay visibility: ${e.message}", e)
            false
        }
    }

    fun isOverlayVisible(): Boolean = configManager.overlayVisible

    fun setOverlayOffset(offset: Int): Boolean {
        return try {
            configManager.overlayOffset = offset
            
            mainHandler.post {
                overlayManager.setPositionOffsetY(offset)
            }
            
            Log.d(TAG, "Overlay offset set to: $offset")
            true
        } catch (e: Exception) {
            Log.e(TAG, "Error setting overlay offset: ${e.message}", e)
            false
        }
    }

    fun getOverlayOffset(): Int = configManager.overlayOffset

    fun getCurrentAppliedOffset(): Int = overlayManager.getPositionOffsetY()

    fun setAutoOffsetEnabled(enabled: Boolean): Boolean {
        return try {
            if (!enabled) {
                // When disabling auto-offset, save the current applied offset
                // as the manual offset so it persists across restarts
                configManager.overlayOffset = overlayManager.getPositionOffsetY()
                // Reset the calculated flag so it will recalculate if re-enabled
                configManager.autoOffsetCalculated = false
            } else {
                // When enabling, reset the calculated flag to trigger recalculation
                configManager.autoOffsetCalculated = false
            }

            configManager.autoOffsetEnabled = enabled

            // Only recalculate when enabling auto-offset
            if (enabled) {
                mainHandler.post {
<<<<<<< HEAD
                    val autoOffset = overlayManager.calculateAutoOffset()
                    // Save the calculated auto offset back to ConfigManager
                    // so MainActivity can read the correct value
                    configManager.overlayOffset = autoOffset
                    // Mark that auto offset has been calculated
                    configManager.autoOffsetCalculated = true
                    overlayManager.setPositionOffsetY(autoOffset)
                    Log.d(TAG, "Auto offset recalculated: $autoOffset")
=======
                    applyAutoOffset()
>>>>>>> 0ee975ea
                }
            }

            true
        } catch (e: Exception) {
            Log.e(TAG, "Error setting auto offset: ${e.message}", e)
            false
        }
    }

    fun isAutoOffsetEnabled(): Boolean = configManager.autoOffsetEnabled

    fun getVisibleElements(): MutableList<ElementNode> {
        return getVisibleElementsInternal()
    }

    private fun getVisibleElementsInternal(): MutableList<ElementNode> {
        val elements = mutableListOf<ElementNode>()
        val indexCounter = IndexCounter(1)

        val rootNode = rootInActiveWindow ?: return elements
        try {
            val rootElement = findAllVisibleElements(rootNode, 0, null, indexCounter)
            rootElement?.let {
                collectRootElements(it, elements)
            }
        } finally {
            rootNode.recycle()
        }

        synchronized(visibleElements) {
            clearElementList()
            visibleElements.addAll(elements)
        }

        return elements
    }

    private fun collectRootElements(element: ElementNode, rootElements: MutableList<ElementNode>) {
        rootElements.add(element)
    }

    private fun findAllVisibleElements(
        node: AccessibilityNodeInfo,
        windowLayer: Int,
        parent: ElementNode?,
        indexCounter: IndexCounter
    ): ElementNode? {
        try {

            val rect = Rect()
            node.getBoundsInScreen(rect)

            val isInScreen = Rect.intersects(rect, screenBounds)
            val hasSize = rect.width() > MIN_ELEMENT_SIZE && rect.height() > MIN_ELEMENT_SIZE

            var currentElement: ElementNode? = null

            if (isInScreen && hasSize) {
                val text = node.text?.toString() ?: ""
                val contentDesc = node.contentDescription?.toString() ?: ""
                val className = node.className?.toString() ?: ""
                val viewId = node.viewIdResourceName ?: ""

                val displayText = when {
                    text.isNotEmpty() -> text
                    contentDesc.isNotEmpty() -> contentDesc
                    viewId.isNotEmpty() -> viewId.substringAfterLast('/')
                    else -> className.substringAfterLast('.')
                }

                val elementType = if (node.isClickable) {
                    "Clickable"
                } else if (node.isCheckable) {
                    "Checkable"
                } else if (node.isEditable) {
                    "Input"
                } else if (text.isNotEmpty()) {
                    "Text"
                } else if (node.isScrollable) {
                    "Container"
                } else {
                    "View"
                }

                val id = ElementNode.createId(rect, className.substringAfterLast('.'), displayText)

                currentElement = ElementNode(
                    AccessibilityNodeInfo(node),
                    Rect(rect),
                    displayText,
                    className.substringAfterLast('.'),
                    windowLayer,
                    System.currentTimeMillis(),
                    id
                )

                // Assign unique index
                currentElement.overlayIndex = indexCounter.getNext()

                // Set parent-child relationship
                parent?.addChild(currentElement)
            }

            // Recursively process children
            for (i in 0 until node.childCount) {
                val childNode = node.getChild(i) ?: continue
                try {
                    findAllVisibleElements(childNode, windowLayer, currentElement, indexCounter)
                } finally {
                    childNode.recycle()
                }
            }

            return currentElement

        } catch (e: Exception) {
            Log.e(TAG, "Error in findAllVisibleElements: ${e.message}", e)
            return null
        }
    }

     fun getPhoneState(): PhoneState {
        val focusedNode = findFocus(AccessibilityNodeInfo.FOCUS_INPUT) ?: findFocus(AccessibilityNodeInfo.FOCUS_ACCESSIBILITY)
        val isEditable = focusedNode?.isEditable ?: false
        val keyboardVisible = detectKeyboardVisibility()
        val currentPackage = rootInActiveWindow?.packageName?.toString()
        val appName = getAppName(currentPackage)

        return PhoneState(focusedNode, keyboardVisible, currentPackage, appName, isEditable)
    }

    private fun detectKeyboardVisibility(): Boolean {
        try {
            val windows = windows
            if (windows != null) {
                val hasInputMethodWindow = windows.any { window -> window.type == AccessibilityWindowInfo.TYPE_INPUT_METHOD }
                windows.forEach { it.recycle() }
                return hasInputMethodWindow
            } else { return false }
        } catch (e: Exception) { return false}
    }

    private fun getAppName(packageName: String?): String? {
        return try {
            if (packageName == null) return null
            
            val packageManager = packageManager
            val applicationInfo = packageManager.getApplicationInfo(packageName, 0)
            packageManager.getApplicationLabel(applicationInfo).toString()
        } catch (e: Exception) {
            Log.e(TAG, "Error getting app name for package $packageName: ${e.message}")
            null
        }
    }

    // Helper class to maintain global index counter
    private class IndexCounter(private var current: Int = 1) {
        fun getNext(): Int = current++
    }

    // Socket server management methods
    private fun startSocketServerIfEnabled() {
        if (configManager.socketServerEnabled) {
            startSocketServer()
        }
    }

    private fun startSocketServer() {
        socketServer?.let { server ->
            if (!server.isRunning()) {
                val port = configManager.socketServerPort
                val success = server.start(port)
                if (success) {
                    Log.i(TAG, "Socket server started on port $port")
                } else {
                    Log.e(TAG, "Failed to start socket server on port $port")
                }
            }
        }
    }

    private fun stopSocketServer() {
        socketServer?.let { server ->
            if (server.isRunning()) {
                server.stop()
                Log.i(TAG, "Socket server stopped")
            }
        }
    }

    fun getSocketServerStatus(): String {
        return socketServer?.let { server ->
            if (server.isRunning()) {
                "Running on port ${server.getPort()}"
            } else {
                "Stopped"
            }
        } ?: "Not initialized"
    }

    fun getAdbForwardCommand(): String {
        val port = configManager.socketServerPort
        return "adb forward tcp:$port tcp:$port"
    }

    // ConfigManager.ConfigChangeListener implementation
    override fun onOverlayVisibilityChanged(visible: Boolean) {
        // Already handled in setOverlayVisible method
    }

    override fun onOverlayOffsetChanged(offset: Int) {
        // Already handled in setOverlayOffset method
    }

    override fun onSocketServerEnabledChanged(enabled: Boolean) {
        if (enabled) {
            startSocketServer()
        } else {
            stopSocketServer()
        }
    }

    override fun onSocketServerPortChanged(port: Int) {
        // Restart server with new port if enabled
        socketServer?.let { server ->
            val wasRunning = server.isRunning()
            if (wasRunning) {
                server.stop()
            }
            
            // Start server on new port if it was running or if socket server is enabled
            if (wasRunning || configManager.socketServerEnabled) {
                val success = server.start(port)
                if (success) {
                    Log.i(TAG, "Socket server started on new port $port")
                } else {
                    Log.e(TAG, "Failed to start socket server on new port $port")
                }
            }
        }
    }

    // Screenshot functionality
    fun takeScreenshotBase64(hideOverlay: Boolean = true): CompletableFuture<String> {
        val future = CompletableFuture<String>()

        // Temporarily hide overlay if requested
        val wasOverlayDrawingEnabled = if (hideOverlay) {
            val enabled = overlayManager.isDrawingEnabled()
            overlayManager.setDrawingEnabled(false)
            enabled
        } else {
            true
        }

        try {
            if (hideOverlay) {
                // Small delay to ensure overlay is hidden before screenshot
                mainHandler.postDelayed({
                    performScreenshotCapture(future, wasOverlayDrawingEnabled, hideOverlay)
                }, 100)
            } else {
                performScreenshotCapture(future, wasOverlayDrawingEnabled, hideOverlay)
            }
        } catch (e: Exception) {
            Log.e(TAG, "Error taking screenshot", e)
            future.complete("error: Failed to take screenshot: ${e.message}")
            
            // Restore overlay drawing state in case of exception
            if (hideOverlay) {
                overlayManager.setDrawingEnabled(wasOverlayDrawingEnabled)
            }
        }
        
        return future
    }
    
    private fun performScreenshotCapture(future: CompletableFuture<String>, wasOverlayDrawingEnabled: Boolean, hideOverlay: Boolean) {
        try {
            takeScreenshot(
                Display.DEFAULT_DISPLAY,
                mainHandler.looper.thread.contextClassLoader?.let { 
                    java.util.concurrent.Executors.newSingleThreadExecutor() 
                } ?: java.util.concurrent.Executors.newSingleThreadExecutor(),
                object : TakeScreenshotCallback {
                    override fun onSuccess(screenshotResult: ScreenshotResult) {
                        try {
                            val bitmap = Bitmap.wrapHardwareBuffer(
                                screenshotResult.hardwareBuffer,
                                screenshotResult.colorSpace
                            )
                            
                            if (bitmap == null) {
                                Log.e(TAG, "Failed to create bitmap from hardware buffer")
                                screenshotResult.hardwareBuffer.close()
                                future.complete("error: Failed to create bitmap from screenshot data")
                                return
                            }
                            
                            val byteArrayOutputStream = ByteArrayOutputStream()
                            val compressionSuccess = bitmap.compress(Bitmap.CompressFormat.PNG, 100, byteArrayOutputStream)
                            
                            if (!compressionSuccess) {
                                Log.e(TAG, "Failed to compress bitmap to PNG")
                                bitmap.recycle()
                                screenshotResult.hardwareBuffer.close()
                                byteArrayOutputStream.close()
                                future.complete("error: Failed to compress screenshot to PNG format")
                                return
                            }
                            
                            val byteArray = byteArrayOutputStream.toByteArray()
                            val base64String = Base64.encodeToString(byteArray, Base64.NO_WRAP)
                            
                            bitmap.recycle()
                            screenshotResult.hardwareBuffer.close()
                            byteArrayOutputStream.close()
                            
                            future.complete(base64String)
                            Log.d(TAG, "Screenshot captured successfully, size: ${byteArray.size} bytes")
                        } catch (e: Exception) {
                            Log.e(TAG, "Error processing screenshot", e)
                            try {
                                screenshotResult.hardwareBuffer.close()
                            } catch (closeException: Exception) {
                                Log.e(TAG, "Error closing hardware buffer", closeException)
                            }
                            future.complete("error: Failed to process screenshot: ${e.message}")
                        } finally {
                            // Restore overlay drawing state
                            if (hideOverlay) {
                                overlayManager.setDrawingEnabled(wasOverlayDrawingEnabled)
                            }
                        }
                    }
                    
                    override fun onFailure(errorCode: Int) {
                        val errorMessage = when (errorCode) {
                            ERROR_TAKE_SCREENSHOT_INTERNAL_ERROR -> "Internal error occurred"
                            ERROR_TAKE_SCREENSHOT_INTERVAL_TIME_SHORT -> "Screenshot interval too short"
                            ERROR_TAKE_SCREENSHOT_INVALID_DISPLAY -> "Invalid display"
                            ERROR_TAKE_SCREENSHOT_NO_ACCESSIBILITY_ACCESS -> "No accessibility access"
                            ERROR_TAKE_SCREENSHOT_SECURE_WINDOW -> "Secure window cannot be captured"
                            else -> "Unknown error (code: $errorCode)"
                        }
                        Log.e(TAG, "Screenshot failed: $errorMessage")
                        future.complete("error: Screenshot failed: $errorMessage")
                        
                        // Restore overlay drawing state
                        if (hideOverlay) {
                            overlayManager.setDrawingEnabled(wasOverlayDrawingEnabled)
                        }
                    }
                }
            )
        } catch (e: Exception) {
            Log.e(TAG, "Error taking screenshot", e)
            future.complete("error: Failed to take screenshot: ${e.message}")
            
            // Restore overlay drawing state in case of exception
            if (hideOverlay) {
                overlayManager.setDrawingEnabled(wasOverlayDrawingEnabled)
            }
        }
    }

    override fun onInterrupt() {
        Log.d(TAG, "Accessibility service interrupted")
        stopPeriodicUpdates()
        stopSocketServer()
    }

    override fun onDestroy() {
        super.onDestroy()
        stopPeriodicUpdates()
        stopSocketServer()
        clearElementList()
        configManager.removeListener(this)
        instance = null
        Log.d(TAG, "Accessibility service destroyed")
    }

    private fun addElementAndChildrenToOverlay(element: ElementNode, depth: Int) {
        overlayManager.addElement(
            text = element.text,
            rect = element.rect,
            type = element.className,
            index = element.overlayIndex
        )

        for (child in element.children) {
            addElementAndChildrenToOverlay(child, depth + 1)
        }
    }
}<|MERGE_RESOLUTION|>--- conflicted
+++ resolved
@@ -219,7 +219,6 @@
                     overlayManager.hideOverlay()
                 }
 
-<<<<<<< HEAD
                 // Apply offset: auto or manual
                 val offsetToApply = if (config.autoOffsetEnabled) {
                     // Only calculate auto offset if it hasn't been calculated before
@@ -243,11 +242,6 @@
                 }
                 
                 overlayManager.setPositionOffsetY(offsetToApply)
-=======
-                if (config.autoOffsetEnabled) applyAutoOffset()
-                else overlayManager.setPositionOffsetY(config.overlayOffset)
-
->>>>>>> 0ee975ea
             } catch (e: Exception) {
                 Log.e(TAG, "Error applying configuration: ${e.message}", e)
             }
@@ -317,7 +311,6 @@
             // Only recalculate when enabling auto-offset
             if (enabled) {
                 mainHandler.post {
-<<<<<<< HEAD
                     val autoOffset = overlayManager.calculateAutoOffset()
                     // Save the calculated auto offset back to ConfigManager
                     // so MainActivity can read the correct value
@@ -326,9 +319,6 @@
                     configManager.autoOffsetCalculated = true
                     overlayManager.setPositionOffsetY(autoOffset)
                     Log.d(TAG, "Auto offset recalculated: $autoOffset")
-=======
-                    applyAutoOffset()
->>>>>>> 0ee975ea
                 }
             }
 
